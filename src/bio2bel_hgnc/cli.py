# -*- coding: utf-8 -*-

import logging
import sys

import click

from .constants import DEFAULT_CACHE_CONNECTION
from .manager import Manager

log = logging.getLogger(__name__)


def set_debug(level):
    logging.basicConfig(level=level, format="%(asctime)s - %(levelname)s - %(message)s")


def set_debug_param(debug):
    if debug == 1:
        set_debug(20)
    elif debug == 2:
        set_debug(10)


@click.group()
@click.option('-c', '--connection', help='Defaults to {}'.format(DEFAULT_CACHE_CONNECTION))
@click.pass_context
def main(ctx, connection):
    """Convert HGNC to BEL"""
    logging.basicConfig(level=logging.INFO, format="%(asctime)s - %(levelname)s - %(message)s")
    ctx.obj = Manager(connection=connection)


@main.command()
@click.option('-v', '--debug', count=True, help="Turn on debugging.")
@click.pass_obj
def populate(manager, debug):
    """Populate the database"""
    set_debug_param(debug)
    manager.create_all()
    manager.populate()


@main.command()
@click.option('-v', '--debug', count=True, help="Turn on debugging.")
<<<<<<< HEAD
@click.option('-y', '--yes', is_flag=True, help="Automatically answer yes")
def drop(connection, debug, yes):
=======
@click.pass_obj
def drop(manager, debug):
>>>>>>> 2edc4464
    """Drops the database"""
    set_debug_param(debug)
    manager.drop_all()

<<<<<<< HEAD
    if yes or click.confirm('Do you really want to delete the database?'):
        m = Manager(connection=connection)
        m.drop_all()
=======

@main.command()
@click.pass_obj
def summarize(manager):
    """Summarize the contents of the database"""
    click.echo('Genes: {}'.format(manager.count_genes()))
    click.echo('Families: {}'.format(manager.count_families()))
    click.echo('UniProt Entries: {}'.format(manager.count_uniprots()))
>>>>>>> 2edc4464


@main.command()
@click.option('-v', '--debug', count=True, help='Turn on debugging')
@click.option('-p', '--port')
@click.option('-h', '--host')
@click.pass_obj
def web(manager, debug, port, host):
    """Run the web app"""
    set_debug_param(debug)

    from .web import get_app
    app = get_app(connection=manager, url='/')
    app.run(host=host, port=port, debug=debug)


@main.command()
@click.option('-c', '--connection', help='Defaults to {}'.format(DEFAULT_CACHE_CONNECTION))
@click.option('-v', '--debug', count=True, help='Turn on debugging')
@click.option('-o', '--output', type=click.File('w'), default=sys.stdout)
def write_gene_belns(connection, debug, output):
    """Write gene namespace"""
    set_debug_param(debug)

    manager = Manager(connection=connection)
    manager.write_gene_bel_namespace(output)


@main.command()
@click.option('-c', '--connection', help='Defaults to {}'.format(DEFAULT_CACHE_CONNECTION))
@click.option('-v', '--debug', count=True, help='Turn on debugging')
def deploy_gene_belns(connection, debug):
    """Deploy gene namespace"""
    set_debug_param(debug)

    manager = Manager(connection=connection)
    manager.deploy_gene_bel_namespace()


@main.command()
@click.option('-c', '--connection', help='Defaults to {}'.format(DEFAULT_CACHE_CONNECTION))
@click.option('-v', '--debug', count=True, help='Turn on debugging')
@click.option('-o', '--output', type=click.File('w'), default=sys.stdout)
def write_gene_family_belns(connection, debug, output):
    """Write gene family namespace"""
    set_debug_param(debug)

    manager = Manager(connection=connection)
    manager.write_gene_family_bel_namespace(output)


@main.command()
@click.option('-c', '--connection', help='Defaults to {}'.format(DEFAULT_CACHE_CONNECTION))
@click.option('-v', '--debug', count=True, help='Turn on debugging')
def deploy_gene_family_belns(connection, debug):
    """Deploy gene family namespace"""
    set_debug_param(debug)

    manager = Manager(connection=connection)
    manager.deploy_gene_family_bel_namespace()


@main.command()
@click.option('-c', '--connection', help='Defaults to {}'.format(DEFAULT_CACHE_CONNECTION))
@click.option('-v', '--debug', count=True, help='Turn on debugging')
@click.option('-o', '--output', type=click.File('w'), default=sys.stdout)
def write_gene_family_bel(connection, debug, output):
    """Write gene family BEL script"""
    set_debug_param(debug)

    manager = Manager(connection=connection)
    manager.write_gene_family_bel(output)


@main.command()
@click.option('-c', '--connection', help='Defaults to {}'.format(DEFAULT_CACHE_CONNECTION))
@click.option('-v', '--debug', count=True, help='Turn on debugging')
def deploy_gene_family_bel(connection, debug):
    """Deploy gene family BEL script"""
    set_debug_param(debug)

    manager = Manager(connection=connection)

    gene_namespace_url = manager.deploy_gene_bel_namespace()
    if gene_namespace_url:
        click.echo('Deployed gene namespace to: {}'.format(gene_namespace_url))

    family_namespace_url = manager.deploy_gene_family_bel_namespace()
    if family_namespace_url:
        click.echo('Deployed family namespace to {}'.format(family_namespace_url))

    family_bel_url = manager.deploy_gene_family_bel()
    if family_bel_url:
        click.echo('Deployed family BEL script to {}'.format(family_bel_url))


@main.command()
@click.option('-c', '--connection', help='Defaults to {}'.format(DEFAULT_CACHE_CONNECTION))
@click.option('-v', '--debug', count=True, help='Turn on debugging')
def upload_gene_family_bel(connection, debug):
    """Uploads to PyBEL network store"""
    set_debug_param(debug)

    from pybel.manager import Manager as PyBELManager

    hgnc_manager = Manager(connection=connection)
    pybel_manager = PyBELManager(connection=connection)

    log.info('exporting graph')
    graph = hgnc_manager.export_gene_families_to_bel_graph()
    log.info('inserting graph')
    pybel_manager.insert_graph(graph)


if __name__ == '__main__':
    main()<|MERGE_RESOLUTION|>--- conflicted
+++ resolved
@@ -43,22 +43,14 @@
 
 @main.command()
 @click.option('-v', '--debug', count=True, help="Turn on debugging.")
-<<<<<<< HEAD
 @click.option('-y', '--yes', is_flag=True, help="Automatically answer yes")
-def drop(connection, debug, yes):
-=======
 @click.pass_obj
-def drop(manager, debug):
->>>>>>> 2edc4464
+def drop(manager, debug, yes):
     """Drops the database"""
     set_debug_param(debug)
-    manager.drop_all()
+    if yes or click.confirm('Do you really want to delete the database?'):
+        manager.drop_all()
 
-<<<<<<< HEAD
-    if yes or click.confirm('Do you really want to delete the database?'):
-        m = Manager(connection=connection)
-        m.drop_all()
-=======
 
 @main.command()
 @click.pass_obj
@@ -67,7 +59,6 @@
     click.echo('Genes: {}'.format(manager.count_genes()))
     click.echo('Families: {}'.format(manager.count_families()))
     click.echo('UniProt Entries: {}'.format(manager.count_uniprots()))
->>>>>>> 2edc4464
 
 
 @main.command()
